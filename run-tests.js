const os = require('os')
const path = require('path')
const _glob = require('glob')
<<<<<<< HEAD
const fs = require('fs-extra')
const nodeFetch = require('next/src/compiled/undici')
nodeFetch.default = nodeFetch.fetch
=======
const { existsSync } = require('fs')
const fsp = require('fs/promises')
const nodeFetch = require('node-fetch')
>>>>>>> 354705d1
const vercelFetch = require('@vercel/fetch')
const fetch = vercelFetch(nodeFetch)
const { promisify } = require('util')
const { Sema } = require('async-sema')
const { spawn, exec: execOrig } = require('child_process')
const { createNextInstall } = require('./test/lib/create-next-install')
const glob = promisify(_glob)
const exec = promisify(execOrig)
const core = require('@actions/core')

function escapeRegexp(str) {
  return str.replace(/[.*+?^${}()|[\]\\]/g, '\\$&')
}

/**
 * @typedef {{ file: string, excludedCases: string[] }} TestFile
 */

const GROUP = process.env.CI ? '##[group]' : ''
const ENDGROUP = process.env.CI ? '##[endgroup]' : ''

// Try to read an external array-based json to filter tests to be allowed / or disallowed.
// If process.argv contains a test to be executed, this'll append it to the list.
const externalTestsFilterLists = process.env.NEXT_EXTERNAL_TESTS_FILTERS
  ? require(process.env.NEXT_EXTERNAL_TESTS_FILTERS)
  : null
const timings = []
const DEFAULT_NUM_RETRIES = os.platform() === 'win32' ? 2 : 1
const DEFAULT_CONCURRENCY = 2
const RESULTS_EXT = `.results.json`
const isTestJob = !!process.env.NEXT_TEST_JOB
// Check env to see if test should continue even if some of test fails
const shouldContinueTestsOnError = !!process.env.NEXT_TEST_CONTINUE_ON_ERROR
// Check env to load a list of test paths to skip retry. This is to be used in conjuction with NEXT_TEST_CONTINUE_ON_ERROR,
// When try to run all of the tests regardless of pass / fail and want to skip retrying `known` failed tests.
// manifest should be a json file with an array of test paths.
const skipRetryTestManifest = process.env.NEXT_TEST_SKIP_RETRY_MANIFEST
  ? require(process.env.NEXT_TEST_SKIP_RETRY_MANIFEST)
  : []
const TIMINGS_API = `https://api.github.com/gists/4500dd89ae2f5d70d9aaceb191f528d1`
const TIMINGS_API_HEADERS = {
  Accept: 'application/vnd.github.v3+json',
  ...(process.env.TEST_TIMINGS_TOKEN
    ? {
        Authorization: `Bearer ${process.env.TEST_TIMINGS_TOKEN}`,
      }
    : {}),
}

const testFilters = {
  development: new RegExp(
    '^(test/(development|e2e)|packages/.*/src/.*)/.*\\.test\\.(js|jsx|ts|tsx)$'
  ),
  production: new RegExp(
    '^(test/(production|e2e))/.*\\.test\\.(js|jsx|ts|tsx)$'
  ),
  unit: new RegExp(
    '^test/unit|packages/.*/src/.*/.*\\.test\\.(js|jsx|ts|tsx)$'
  ),
  examples: 'examples/',
  integration: 'test/integration/',
  e2e: 'test/e2e/',
}

const mockTrace = () => ({
  traceAsyncFn: (fn) => fn(mockTrace()),
  traceChild: () => mockTrace(),
})

// which types we have configured to run separate
const configuredTestTypes = Object.values(testFilters)
const errorsPerTests = new Map()

async function maybeLogSummary() {
  if (process.env.CI && errorsPerTests.size > 0) {
    const outputTemplate = `
${Array.from(errorsPerTests.entries())
  .map(([test, output]) => {
    return `
<details>
<summary>${test}</summary>

\`\`\`
${output}
\`\`\`

</details>
`
  })
  .join('\n')}`

    await core.summary
      .addHeading('Tests failures')
      .addTable([
        [
          {
            data: 'Test suite',
            header: true,
          },
        ],
        ...Array.from(errorsPerTests.entries()).map(([test]) => {
          return [
            `<a href="https://github.com/vercel/next.js/blob/canary/${test}">${test}</a>`,
          ]
        }),
      ])
      .addRaw(outputTemplate)
      .write()
  }
}

const cleanUpAndExit = async (code) => {
  if (process.env.NEXT_TEST_STARTER) {
    await fsp.rm(process.env.NEXT_TEST_STARTER, {
      recursive: true,
      force: true,
    })
  }
  if (process.env.NEXT_TEST_TEMP_REPO) {
    await fsp.rm(process.env.NEXT_TEST_TEMP_REPO, {
      recursive: true,
      force: true,
    })
  }
  if (process.env.CI) {
    await maybeLogSummary()
  }
  console.log(`exiting with code ${code}`)

  setTimeout(() => {
    process.exit(code)
  }, 1)
}

const isMatchingPattern = (pattern, file) => {
  if (pattern instanceof RegExp) {
    return pattern.test(file)
  } else {
    return file.startsWith(pattern)
  }
}

async function getTestTimings() {
  let timingsRes

  const doFetch = () =>
    fetch(TIMINGS_API, {
      headers: {
        ...TIMINGS_API_HEADERS,
      },
    })
  timingsRes = await doFetch()

  if (timingsRes.status === 403) {
    const delay = 15
    console.log(`Got 403 response waiting ${delay} seconds before retry`)
    await new Promise((resolve) => setTimeout(resolve, delay * 1000))
    timingsRes = await doFetch()
  }

  if (!timingsRes.ok) {
    throw new Error(`request status: ${timingsRes.status}`)
  }
  const timingsData = await timingsRes.json()
  return JSON.parse(timingsData.files['test-timings.json'].content)
}

async function main() {
  let numRetries = DEFAULT_NUM_RETRIES
  let concurrencyIdx = process.argv.indexOf('-c')
  let concurrency =
    (concurrencyIdx > -1 && parseInt(process.argv[concurrencyIdx + 1], 10)) ||
    DEFAULT_CONCURRENCY

  const hideOutput = !process.argv.includes('--debug')
  const outputTimings = process.argv.includes('--timings')
  const writeTimings = process.argv.includes('--write-timings')
  const groupIdx = process.argv.indexOf('-g')
  const groupArg = groupIdx !== -1 && process.argv[groupIdx + 1]
  const testPatternIdx = process.argv.indexOf('--test-pattern')
  const testPattern = testPatternIdx !== -1 && process.argv[testPatternIdx + 1]
  const testTypeIdx = process.argv.indexOf('--type')
  const testType = testTypeIdx > -1 ? process.argv[testTypeIdx + 1] : undefined
  let filterTestsBy

  switch (testType) {
    case 'unit': {
      numRetries = 0
      filterTestsBy = testFilters.unit
      break
    }
    case 'all': {
      filterTestsBy = 'none'
      break
    }
    default: {
      filterTestsBy = testFilters[testType]
      break
    }
  }

  console.log('Running tests with concurrency:', concurrency)

  /** @type TestFile[] */
  let tests = process.argv
    .filter((arg) => arg.match(/\.test\.(js|ts|tsx)/))
    .map((file) => ({
      file,
      excludedCases: [],
    }))
  let prevTimings

  if (tests.length === 0) {
    let testPatternRegex

    if (testPattern) {
      testPatternRegex = new RegExp(testPattern)
    }

    tests = (
      await glob('**/*.test.{js,ts,tsx}', {
        nodir: true,
        cwd: __dirname,
        ignore: '**/node_modules/**',
      })
    )
      .filter((file) => {
        if (testPatternRegex) {
          return testPatternRegex.test(file)
        }
        if (filterTestsBy) {
          // only include the specified type
          if (filterTestsBy === 'none') {
            return true
          }
          return isMatchingPattern(filterTestsBy, file)
        }
        // include all except the separately configured types
        return !configuredTestTypes.some((type) =>
          isMatchingPattern(type, file)
        )
      })
      .map((file) => ({
        file,
        excludedCases: [],
      }))
  }

  if (outputTimings && groupArg) {
    console.log('Fetching previous timings data')
    try {
      const timingsFile = path.join(process.cwd(), 'test-timings.json')
      try {
        prevTimings = JSON.parse(await fsp.readFile(timingsFile, 'utf8'))
        console.log('Loaded test timings from disk successfully')
      } catch (_) {
        console.error('failed to load from disk', _)
      }

      if (!prevTimings) {
        prevTimings = await getTestTimings()
        console.log('Fetched previous timings data successfully')

        if (writeTimings) {
          await fsp.writeFile(timingsFile, JSON.stringify(prevTimings))
          console.log('Wrote previous timings data to', timingsFile)
          await cleanUpAndExit(0)
        }
      }
    } catch (err) {
      console.log(`Failed to fetch timings data`, err)
      await cleanUpAndExit(1)
    }
  }

  // If there are external manifest contains list of tests, apply it to the test lists.
  if (externalTestsFilterLists) {
    tests = tests
      .filter((test) => {
        const info = externalTestsFilterLists[test.file]
        return info && info.passed.length > 0 && !info.runtimeError
      })
      .map((test) => {
        const info = externalTestsFilterLists[test.file]
        // Exclude failing and flakey tests, newly added tests are automatically included
        if (info.failed.length > 0 || info.flakey.length > 0) {
          test.excludedCases = info.failed.concat(info.flakey)
        }
        return test
      })
  }

  let testSet = new Set()
  tests = tests
    .map((test) => {
      test.file = test.file.replace(/\\/g, '/').replace(/\/test$/, '')
      return test
    })
    .filter((test) => {
      if (testSet.has(test.file)) return false
      testSet.add(test.file)
      return true
    })

  if (groupArg) {
    const groupParts = groupArg.split('/')
    const groupPos = parseInt(groupParts[0], 10)
    const groupTotal = parseInt(groupParts[1], 10)

    if (prevTimings) {
      const groups = [[]]
      const groupTimes = [0]

      for (const test of tests) {
        let smallestGroup = groupTimes[0]
        let smallestGroupIdx = 0

        // get the smallest group time to add current one to
        for (let i = 1; i < groupTotal; i++) {
          if (!groups[i]) {
            groups[i] = []
            groupTimes[i] = 0
          }

          const time = groupTimes[i]
          if (time < smallestGroup) {
            smallestGroup = time
            smallestGroupIdx = i
          }
        }
        groups[smallestGroupIdx].push(test)
        groupTimes[smallestGroupIdx] += prevTimings[test.file] || 1
      }

      const curGroupIdx = groupPos - 1
      tests = groups[curGroupIdx]

      console.log(
        'Current group previous accumulated times:',
        Math.round(groupTimes[curGroupIdx]) + 's'
      )
    } else {
      const numPerGroup = Math.ceil(tests.length / groupTotal)
      let offset = (groupPos - 1) * numPerGroup
      tests = tests.slice(offset, offset + numPerGroup)
      console.log('Splitting without timings')
    }
  }

  if (tests.length === 0) {
    console.log('No tests found for', testType, 'exiting..')
    return cleanUpAndExit(1)
  }

  console.log(`${GROUP}Running tests:
${tests.map((t) => t.file).join('\n')}
${ENDGROUP}`)
  console.log(`total: ${tests.length}`)

  const hasIsolatedTests = tests.some((test) => {
    return configuredTestTypes.some(
      (type) =>
        type !== testFilters.unit && test.file.startsWith(`test/${type}`)
    )
  })

  if (
    process.platform !== 'win32' &&
    process.env.NEXT_TEST_MODE !== 'deploy' &&
    ((testType && testType !== 'unit') || hasIsolatedTests)
  ) {
    // for isolated next tests: e2e, dev, prod we create
    // a starter Next.js install to re-use to speed up tests
    // to avoid having to run yarn each time
    console.log(`${GROUP}Creating Next.js install for isolated tests`)
    const reactVersion = process.env.NEXT_TEST_REACT_VERSION || 'latest'
    const { installDir, pkgPaths, tmpRepoDir } = await createNextInstall({
      parentSpan: mockTrace(),
      dependencies: {
        react: reactVersion,
        'react-dom': reactVersion,
      },
      keepRepoDir: true,
    })

    const serializedPkgPaths = []

    for (const key of pkgPaths.keys()) {
      serializedPkgPaths.push([key, pkgPaths.get(key)])
    }
    process.env.NEXT_TEST_PKG_PATHS = JSON.stringify(serializedPkgPaths)
    process.env.NEXT_TEST_TEMP_REPO = tmpRepoDir
    process.env.NEXT_TEST_STARTER = installDir
    console.log(`${ENDGROUP}`)
  }

  const sema = new Sema(concurrency, { capacity: tests.length })
  const outputSema = new Sema(1, { capacity: tests.length })
  const children = new Set()
  const jestPath = path.join(
    __dirname,
    'node_modules',
    '.bin',
    `jest${process.platform === 'win32' ? '.CMD' : ''}`
  )
  let firstError = true
  let killed = false

  const runTest = (/** @type {TestFile} */ test, isFinalRun, isRetry) =>
    new Promise((resolve, reject) => {
      const start = new Date().getTime()
      let outputChunks = []

      const shouldRecordTestWithReplay = process.env.RECORD_REPLAY && isRetry

      const args = [
        ...(shouldRecordTestWithReplay
          ? [`--config=jest.replay.config.js`]
          : []),
        '--runInBand',
        '--forceExit',
        '--verbose',
        '--silent',
        ...(isTestJob
          ? ['--json', `--outputFile=${test.file}${RESULTS_EXT}`]
          : []),
        test.file,
        ...(test.excludedCases.length === 0
          ? []
          : [
              '--testNamePattern',
              `^(?!${test.excludedCases.map(escapeRegexp).join('|')})$`,
            ]),
      ]
      const env = {
        IS_RETRY: isRetry ? 'true' : undefined,
        RECORD_REPLAY: shouldRecordTestWithReplay,
        // run tests in headless mode by default
        HEADLESS: 'true',
        TRACE_PLAYWRIGHT: 'true',
        NEXT_TELEMETRY_DISABLED: '1',
        // unset CI env so CI behavior is only explicitly
        // tested when enabled
        CI: '',
        CIRCLECI: '',
        GITHUB_ACTIONS: '',
        CONTINUOUS_INTEGRATION: '',
        RUN_ID: '',
        BUILD_NUMBER: '',
        // Format the output of junit report to include the test name
        // For the debugging purpose to compare actual run list to the generated reports
        // [NOTE]: This won't affect if junit reporter is not enabled
        JEST_JUNIT_OUTPUT_NAME: test.file.replaceAll('/', '_'),
        // Specify suite name for the test to avoid unexpected merging across different env / grouped tests
        // This is not individual suites name (corresponding 'describe'), top level suite name which have redundant names by default
        // [NOTE]: This won't affect if junit reporter is not enabled
        JEST_SUITE_NAME: [
          `${process.env.NEXT_TEST_MODE ?? 'default'}`,
          groupArg,
          testType,
          test.file,
        ]
          .filter(Boolean)
          .join(':'),
        ...(isFinalRun
          ? {
              // Events can be finicky in CI. This switches to a more
              // reliable polling method.
              // CHOKIDAR_USEPOLLING: 'true',
              // CHOKIDAR_INTERVAL: 500,
              // WATCHPACK_POLLING: 500,
            }
          : {}),
      }

      const handleOutput = (type) => (chunk) => {
        if (hideOutput) {
          outputChunks.push({ type, chunk })
        } else {
          process.stdout.write(chunk)
        }
      }
      const stdout = handleOutput('stdout')
      stdout(
        [
          ...Object.entries(env).map((e) => `${e[0]}=${e[1]}`),
          jestPath,
          ...args.map((a) => `'${a}'`),
        ].join(' ') + '\n'
      )

      const child = spawn(jestPath, args, {
        stdio: ['ignore', 'pipe', 'pipe'],
        env: {
          ...process.env,
          ...env,
        },
      })
      child.stdout.on('data', stdout)
      child.stderr.on('data', handleOutput('stderr'))

      children.add(child)

      child.on('exit', async (code, signal) => {
        children.delete(child)
        if (code !== 0 || signal !== null) {
          if (hideOutput) {
            await outputSema.acquire()
            const isExpanded =
              firstError && !killed && !shouldContinueTestsOnError
            if (isExpanded) {
              firstError = false
              process.stdout.write(`❌ ${test.file} output:\n`)
            } else if (killed) {
              process.stdout.write(`${GROUP}${test.file} output (killed)\n`)
            } else {
              process.stdout.write(`${GROUP}❌ ${test.file} output\n`)
            }

            let output = ''
            // limit out to last 64kb so that we don't
            // run out of log room in CI
            for (const { chunk } of outputChunks) {
              process.stdout.write(chunk)
              output += chunk.toString()
            }

            if (process.env.CI && !killed) {
              errorsPerTests.set(test.file, output)
            }

            if (isExpanded) {
              process.stdout.write(`end of ${test.file} output\n`)
            } else {
              process.stdout.write(`end of ${test.file} output\n${ENDGROUP}\n`)
            }
            outputSema.release()
          }
          const err = new Error(
            code ? `failed with code: ${code}` : `failed with signal: ${signal}`
          )
          err.output = outputChunks
            .map(({ chunk }) => chunk.toString())
            .join('')

          return reject(err)
        }
        await fsp
          .rm(
            path.join(
              __dirname,
              'test/traces',
              path
                .relative(path.join(__dirname, 'test'), test.file)
                .replace(/\//g, '-')
            ),
            { recursive: true, force: true }
          )
          .catch(() => {})
        resolve(new Date().getTime() - start)
      })
    })

  const directorySemas = new Map()

  const originalRetries = numRetries
  await Promise.all(
    tests.map(async (test) => {
      const dirName = path.dirname(test.file)
      let dirSema = directorySemas.get(dirName)

      // we only restrict 1 test per directory for
      // legacy integration tests
      if (test.file.startsWith('test/integration') && dirSema === undefined) {
        directorySemas.set(dirName, (dirSema = new Sema(1)))
      }
      if (dirSema) await dirSema.acquire()

      await sema.acquire()
      let passed = false

      const shouldSkipRetries = skipRetryTestManifest.find((t) =>
        t.includes(test.file)
      )
      const numRetries = shouldSkipRetries ? 0 : originalRetries
      if (shouldSkipRetries) {
        console.log(
          `Skipping retry for ${test.file} due to skipRetryTestManifest`
        )
      }

      for (let i = 0; i < numRetries + 1; i++) {
        try {
          console.log(`Starting ${test.file} retry ${i}/${numRetries}`)
          const time = await runTest(
            test,
            shouldSkipRetries || i === numRetries,
            shouldSkipRetries || i > 0
          )
          timings.push({
            file: test.file,
            time,
          })
          passed = true
          console.log(
            `Finished ${test.file} on retry ${i}/${numRetries} in ${
              time / 1000
            }s`
          )
          break
        } catch (err) {
          if (i < numRetries) {
            try {
              let testDir = path.dirname(path.join(__dirname, test.file))

              // if test is nested in a test folder traverse up a dir to ensure
              // we clean up relevant test files
              if (testDir.endsWith('/test') || testDir.endsWith('\\test')) {
                testDir = path.join(testDir, '../')
              }
              console.log('Cleaning test files at', testDir)
              await exec(`git clean -fdx "${testDir}"`)
              await exec(`git checkout "${testDir}"`)
            } catch (err) {}
          } else {
            console.error(`${test.file} failed due to ${err}`)
          }
        }
      }

      if (!passed) {
        console.error(
          `${test.file} failed to pass within ${numRetries} retries`
        )

        if (!shouldContinueTestsOnError) {
          killed = true
          children.forEach((child) => child.kill())
          cleanUpAndExit(1)
        } else {
          console.log(
            `CONTINUE_ON_ERROR enabled, continuing tests after ${test.file} failed`
          )
        }
      }

      // Emit test output if test failed or if we're continuing tests on error
      if ((!passed || shouldContinueTestsOnError) && isTestJob) {
        try {
          const testsOutput = await fsp.readFile(
            `${test.file}${RESULTS_EXT}`,
            'utf8'
          )
          const obj = JSON.parse(testsOutput)
          obj.processEnv = {
            NEXT_TEST_MODE: process.env.NEXT_TEST_MODE,
            HEADLESS: process.env.HEADLESS,
          }
          await outputSema.acquire()
          if (GROUP) console.log(`${GROUP}Result as JSON for tooling`)
          console.log(
            `--test output start--`,
            JSON.stringify(obj),
            `--test output end--`
          )
          if (ENDGROUP) console.log(ENDGROUP)
          outputSema.release()
        } catch (err) {
          console.log(`Failed to load test output`, err)
        }
      }

      sema.release()
      if (dirSema) dirSema.release()
    })
  )

  if (outputTimings) {
    const curTimings = {}
    // let junitData = `<testsuites name="jest tests">`
    /*
      <testsuite name="/__tests__/bar.test.js" tests="1" errors="0" failures="0" skipped="0" timestamp="2017-10-10T21:56:49" time="0.323">
        <testcase classname="bar-should be bar" name="bar-should be bar" time="0.004">
        </testcase>
      </testsuite>
    */

    for (const timing of timings) {
      const timeInSeconds = timing.time / 1000
      curTimings[timing.file] = timeInSeconds

      // junitData += `
      //   <testsuite name="${timing.file}" file="${
      //   timing.file
      // }" tests="1" errors="0" failures="0" skipped="0" timestamp="${new Date().toJSON()}" time="${timeInSeconds}">
      //     <testcase classname="tests suite should pass" name="${
      //       timing.file
      //     }" time="${timeInSeconds}"></testcase>
      //   </testsuite>
      // `
    }
    // junitData += `</testsuites>`
    // console.log('output timing data to junit.xml')

    if (prevTimings && process.env.TEST_TIMINGS_TOKEN) {
      try {
        const newTimings = {
          ...(await getTestTimings()),
          ...curTimings,
        }

        for (const test of Object.keys(newTimings)) {
          if (!existsSync(path.join(__dirname, test))) {
            console.log('removing stale timing', test)
            delete newTimings[test]
          }
        }

        const timingsRes = await fetch(TIMINGS_API, {
          method: 'PATCH',
          headers: {
            ...TIMINGS_API_HEADERS,
          },
          body: JSON.stringify({
            files: {
              'test-timings.json': {
                content: JSON.stringify(newTimings),
              },
            },
          }),
        })

        if (!timingsRes.ok) {
          throw new Error(`request status: ${timingsRes.status}`)
        }
        const result = await timingsRes.json()
        console.log(
          `Sent updated timings successfully. API URL: "${result?.url}" HTML URL: "${result?.html_url}"`
        )
      } catch (err) {
        console.log('Failed to update timings data', err)
      }
    }
  }
}

main()
  .then(() => cleanUpAndExit(0))
  .catch((err) => {
    console.error(err)
    cleanUpAndExit(1)
  })<|MERGE_RESOLUTION|>--- conflicted
+++ resolved
@@ -1,17 +1,10 @@
 const os = require('os')
 const path = require('path')
 const _glob = require('glob')
-<<<<<<< HEAD
-const fs = require('fs-extra')
-const nodeFetch = require('next/src/compiled/undici')
-nodeFetch.default = nodeFetch.fetch
-=======
 const { existsSync } = require('fs')
 const fsp = require('fs/promises')
-const nodeFetch = require('node-fetch')
->>>>>>> 354705d1
 const vercelFetch = require('@vercel/fetch')
-const fetch = vercelFetch(nodeFetch)
+const fetch = vercelFetch({ default: globalThis.fetch, Headers })
 const { promisify } = require('util')
 const { Sema } = require('async-sema')
 const { spawn, exec: execOrig } = require('child_process')
